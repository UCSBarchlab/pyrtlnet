--- conflicted
+++ resolved
@@ -200,22 +200,6 @@
         return layer_output.astype(np.int8)
 
     def preprocess_image(self, test_batch: np.ndarray) -> np.ndarray:
-<<<<<<< HEAD
-        """Preprocess the raw image data in the batch. This is required by the quantized
-        neural network.
-
-        This adjusts the batch image data by ``input_scale`` and ``input_zero``. Then,
-        it flattens each 2D image into a 1D column vector and stores them in a matrix of
-        shape ``(144, batch_size)``.
-
-        :param test_batch: Batch data to preprocess. This data should have already been
-            normalized to ``[0.0, 1.0]`` and resized to ``(batch_size, 12, 12)``,
-            usually by :func:`~pyrtlnet.mnist_util.load_mnist_images`.
-
-        :returns: Flattened batch data of shape ``(144, batch_size)``, adjusted by the
-                  quantized neural network's ``input_scale`` and ``input_zero``.
-        """
-=======
         """Preprocess the raw image data in the batch.
         This is required by the quantized neural network.
 
@@ -234,7 +218,6 @@
         # Adjust batch image data to range [-128,127]
         test_batch = (test_batch / self.input_scale + self.input_zero).astype(np.int8)
 
->>>>>>> 9325800b
         # The MNIST image data contains pixel values in the range [0, 255]. The neural
         # network was trained by first converting these values to floating point, in the
         # range [0, 1.0]. Dividing by input_scale below undoes this conversion,
@@ -246,19 +229,6 @@
         # to simplify the code and make it more consistent with existing sample code
         # like https://ai.google.dev/edge/litert/models/post_training_integer_quant
         #
-<<<<<<< HEAD
-        # Adding input_zero (-128) effectively converts the uint8 image data to int8, by
-        # shifting the range [0, 255] to [-128, 127].
-        test_batch = (test_batch / self.input_scale + self.input_zero).astype(np.int8)
-
-        # Taking test_batch of shape (batch_size, 12, 12), each 2D matrix of shape
-        # (12,12) is flattened to a 1D column vector of shape (144,), resulting in
-        # test_batch's shape becoming (batch_size, 144). Then, we transpose, returning
-        # the final shape (144, batch_size), where there are batch_size amount of column
-        # vectors of shape (144,), each representing one image.
-        return test_batch.reshape(test_batch.shape[0], -1).transpose()
-
-=======
         # Adding input_zero_point (-128) effectively converts the uint8 image data to
         # int8, by shifting the range [0, 255] to [-128, 127].
 
@@ -271,24 +241,11 @@
         """
         return test_batch.reshape(test_batch.shape[0], -1).transpose()
 
->>>>>>> 9325800b
     def run(self, test_batch: np.ndarray) -> tuple[np.ndarray, np.ndarray, int]:
         """Run quantized inference on a batch.
 
         All calculations are done with NumPy and fxpmath.
 
-<<<<<<< HEAD
-        :param test_batch: A batch of shape ``(batch_size, 12, 12)`` to run through the
-            NumPy inference implementation.
-
-        :returns: ``(layer0_outputs, layer1_outputs, actuals)``, where
-                  ``layer0_outputs`` is the first layer's raw tensor output, with shape
-                  ``(18, batch_size)``. ``layer1_outputs`` is the second layer's raw
-                  tensor output, with shape ``(10, batch_size)``. Note that these layer
-                  outputs are transposed compared to :func:`.run_tflite_model`.
-                  ``actuals`` is an :class:`numpy.ndarray` of predicted digits with
-                  shape ``(batch_size,)``
-=======
         :param test_batch: A batch of shape (batch_size, 12, 12)
             to run through the NumPy inference implementation.
 
@@ -301,7 +258,6 @@
                     compared to :func:`.run_tflite_model`.
                     ``actuals`` is an np.ndarray of predicted digits
                     with shape ``(batch_size,)``
->>>>>>> 9325800b
         """
 
         flat_batch = self.preprocess_image(test_batch)
