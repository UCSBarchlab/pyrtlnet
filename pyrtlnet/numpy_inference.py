"""
Implement quantized inference with `NumPy`_ and `fxpmath`_.

This does not use the :ref:`litert_inference` reference implementation.

This implements the equations in
`Quantization and Training of Neural Networks for Efficient Integer-Arithmetic-Only Inference`_.
All `Equation` references in documentation and code comments refer to equations in this
paper.

.. _Quantization and Training of Neural Networks for Efficient Integer-Arithmetic-Only Inference: https://arxiv.org/pdf/1712.05877.pdf

The first layer is quantized per-axis, which is not described in the paper above. See
`per-axis quantization`_ for details.

.. _per-axis quantization: https://ai.google.dev/edge/litert/models/quantization_spec#per-axis_vs_per-tensor

The `numpy_inference demo`_ uses :class:`NumPyInference` to implement quantized
inference with `NumPy`_.

.. _numpy_inference demo: https://github.com/UCSBarchlab/pyrtlnet/blob/main/numpy_inference.py
"""  # noqa: E501

import pathlib

import numpy as np
from fxpmath import Fxp

from pyrtlnet.constants import quantized_model_prefix
from pyrtlnet.inference_util import preprocess_image
from pyrtlnet.saved_tensors import SavedTensors


def relu(x: np.ndarray) -> np.ndarray:
    """ReLU activation function, which converts negative values to zero.

    :param x: Input to the activation function.
    :returns: Activation function's output, where each element will be non-negative.

    """
    return np.maximum(0, x)


def quantized_matmul(q1: np.ndarray, z1: int, q2: np.ndarray, z2: int) -> np.ndarray:
    """Quantized matrix multiplication of ``q1`` and ``q2``.

    This function returns the *un-normalized* matrix multiplication output, which has
    ``dtype int32``. See Sections 2.3 and 2.4 in
    `Quantization and Training of Neural Networks for Efficient Integer-Arithmetic-Only Inference`_.
    The layer's ``int32`` bias can be added to this function's output, and the
    :func:`relu` activation function applied, if necessary. The output must then be
    normalized back to ``int8`` with :func:`normalize` before proceeding to the next
    layer.

    :param q1: Left input to the matrix multiplication.
    :param z1: Zero point for ``q1``.
    :param q2: Right input to the matrix multiplication.
    :param z2: Zero point for ``q2``.
    :returns: Un-normalized matrix multiplication output, with ``dtype int32``.

    """  # noqa: E501
    # Equation 7 (the part in parentheses) and Equation 8. The part of equation 7 that's
    # outside the parentheses (addition of z3 and multiplication by m) are done by
    # normalize(), after adding the bias.
    #
    # All the math in this function is ordinary integer arithmetic. All fixed-point
    # calculations are done in normalize().

    # Accumulations are done with 32-bit integers, see Section 2.4 in the paper.
    q1 = q1.astype(np.int32)
    q2 = q2.astype(np.int32)
    inner_dim = q1.shape[1]
    output = np.zeros((q1.shape[0], q2.shape[1]), dtype=np.int32)
    assert q1.shape[1] == q2.shape[0]
    z1 = np.broadcast_to(z1, [inner_dim])
    z2 = np.broadcast_to(z2, [inner_dim])
    # `z1` is always zero, which can simplify the math below.
    assert (z1 == 0).all()
    for i in range(q1.shape[0]):
        for k in range(q2.shape[1]):
            # Matrix multiplication with per-axis zero points. This is the equation in
            # the "Symmetric vs asymmetric" section at:
            # https://ai.google.dev/edge/litert/models/quantization_spec#symmetric_vs_asymmetric
            #
            # This calculation can be simplified, but we leave it as-is so it's easier
            # to see how it maps to the equation in the LiteRT quantization spec.
            output[i][k] = (
                sum(q1[i][j] * q2[j][k] for j in range(inner_dim))
                - sum(q1[i][j] * z2[j] for j in range(inner_dim))
                - sum(q2[j][k] * z1[j] for j in range(inner_dim))
                + sum(z1[j] * z2[j] for j in range(inner_dim))
            )
    return output


def normalize(
    product: np.ndarray, m0: Fxp, n: np.ndarray, z3: np.ndarray
) -> np.ndarray:
    """Convert a 32-bit layer output to a normalized 8-bit output.

    This function effectively multiplies the layer's output by its scale factor ``m``
    and adds its zero point ``z3``.

    ``m`` is a floating-point number, which can also be represented by a 32-bit
    fixed-point multiplier ``m0`` and bitwise right shift ``n``, see
    :func:`.normalization_constants`. So instead of doing a floating-point
    multiplication, we do a fixed-point multiplication, followed by a bitwise right
    shift. This multiplication and shift reduces 32-bit ``product`` values into 8-bit
    outputs, utilizing the 8-bit output range as effectively as possible.

    Layers can have per-axis scale factors, so ``m0`` and ``n`` will be vectors of scale
    factors and shift amounts. See `per-axis quantization`_ for details.

    :param product: Matrix to normalize, with ``dtype int32``.
    :param m0: Vector of per-row fixed-point multipliers.
    :param n: Vector of per-row shift amounts.
    :param z3: Vector of per-row zero-point adjustments.

    :returns: ``z3 + (product * m0) >> n``, where ``*`` is elementwise fixed-point
              multiplication, and ``>>`` is a rounding right shift. The return value has
              the same shape as ``product`` and ``dtype int8``.
    """
    assert product.dtype == np.int32

    # Implement Equation 7, the part outside the parentheses. This function adds `z3`
    # and multiplies by `m`, using fixed-point arithmetic. `m` is decomposed into `(m0,
    # n)` by `normalization_constants()`, using Equation 6.
    #
    # ``m0` and ``n`` may be quantized on axis 0 (see ``quantized_dimension``). All the
    # operations in this function are elementwise, so we can make NumPy broadcasting
    # work for us by transposing the input, performing all operations, then transposing
    # the output.
    product = Fxp(product.transpose(), signed=True, n_word=32, n_frac=0)

    # Multiply by `m0`. The `*` on the next line performs elementwise 32-bit fixed-point
    # multiplication.
    multiplied = m0 * product

    # Fxp only supports shifting by a scalar integer. `n` is a tensor of shift amounts,
    # so we implement a bitwise right shift by `n` as division by the appropriate power
    # of two.
    shift_powers = 2**n
    shifted = multiplied / shift_powers

    # Rounding right shift to drop all fractional bits. Fractions are rounded to the
    # nearest integer:
    #   100.4 -> 100
    #   100.5 -> 101
    #   -10.4 -> -10
    #   -10.5 -> -11
    #
    # `round_up` is the value of the most significant fractional bit (0.5). `round_up`
    # indicates if the fractional part is greater than or equal to 0.5 for positive
    # numbers. The value is two's complement encoded, so if the value is negative, this
    # bit will be inverted and indicate if the fractional part is less than 0.5.
    #
    # See https://github.com/tensorflow/tensorflow/issues/25087#issuecomment-634262762
    # for more details.
    round_up = (shifted.val >> (shifted.n_frac - 1)) & 1
    shifted = (shifted.val >> shifted.n_frac) + round_up

    # Add `z3` and convert to int8. overflow="wrap" makes values larger than 127 or
    # smaller than -128 wrap around (128 -> -128).
    added = z3 + shifted
    return Fxp(
        added.transpose(), signed=True, n_word=8, n_frac=0, overflow="wrap"
    ).astype(np.int8)


class NumPyInference:
    """Run quantized inference on an input batch with NumPy and fxpmath."""

    def __init__(self, tensor_path: str) -> None:
        """Collect weights, biases, and quantization metadata from a ``.npz`` file
        created by :func:`.quantize_model`.

        :raise FileNotFoundError: If the ``.npz`` file is not found.

        :param tensor_path: Path to the ``.npz`` file created by
            :func:`.quantize_model`.
        """
        tensor_file = pathlib.Path(tensor_path) / f"{quantized_model_prefix}.npz"
        if not tensor_file.exists():
            msg = f"{tensor_file} not found. Run tensorflow_training.py first."
            raise FileNotFoundError(msg)

        saved_tensors = SavedTensors(tensor_file)
        self.input_scale = saved_tensors.input_scale
        self.input_zero = saved_tensors.input_zero
        self.layer = saved_tensors.layer

    def _run_layer(
        self,
        layer_num: int,
        layer_input: np.ndarray,
        layer_input_zero: np.ndarray,
        run_relu: bool,
    ) -> np.ndarray:
        layer_output = quantized_matmul(
            self.layer[layer_num].weight, 0, layer_input, layer_input_zero
        )
        layer_output = layer_output + self.layer[layer_num].bias
        if run_relu:
            layer_output = relu(layer_output)
        layer_output = normalize(
            layer_output,
            self.layer[layer_num].m0,
            self.layer[layer_num].n,
            self.layer[layer_num].zero,
        )
        return layer_output.astype(np.int8)

<<<<<<< HEAD
    def preprocess_image(self, test_batch: np.ndarray) -> np.ndarray:
        """Preprocess the raw image data in the batch.
        This is required by the quantized neural network.

        This adjusts the batch image data by ``input_scale`` and ``input_zero``.
        Then, it flattens each 2D image into a 1D column vector and stores them
        in a matrix of shape (144, batch_size).

        :param test_batch: Batch data to preprocess. This data should have already been
            normalized to [0.0, 1.0] and resized to (batch_size, 12, 12), usually by
            :func:`~pyrtlnet.mnist_util.load_mnist_images`.

        :returns: Flattened batch data of shape (144, batch_size),
                  adjusted by the quantized neural network's
                  ``input_scale`` and ``input_zero``.
        """
        # Adjust batch image data to range [-128,127]
        test_batch = (test_batch / self.input_scale + self.input_zero).astype(np.int8)

        # The MNIST image data contains pixel values in the range [0, 255]. The neural
        # network was trained by first converting these values to floating point, in the
        # range [0, 1.0]. Dividing by input_scale below undoes this conversion,
        # converting the range from [0, 1.0] back to [0, 255].
        #
        # We could avoid these back-and-forth conversions by modifying
        # `load_mnist_images()` to skip the first conversion, and returning `x +
        # input_zero_point` below to skip the second conversion, but we do them anyway
        # to simplify the code and make it more consistent with existing sample code
        # like https://ai.google.dev/edge/litert/models/post_training_integer_quant
        #
        # Adding input_zero_point (-128) effectively converts the uint8 image data to
        # int8, by shifting the range [0, 255] to [-128, 127].

        """Taking test_batch of shape (batch_size, 12, 12), each 2D matrix
        of shape (12,12) is flattened to a 1D column vector of shape (144,),
        resulting in test_batch's shape becoming (batch_size, 144). Then, we
        transpose, returning the final shape (144, batch_size), where there
        are batch_size amount of column vectors of shape (144,), each representing
        one image.
        """
        return test_batch.reshape(test_batch.shape[0], -1).transpose()

=======
>>>>>>> f28e4d0b
    def run(self, test_batch: np.ndarray) -> tuple[np.ndarray, np.ndarray, int]:
        """Run quantized inference on a batch.

        All calculations are done with NumPy and fxpmath.

        :param test_batch: A batch of shape (batch_size, 12, 12)
            to run through the NumPy inference implementation.

        :returns: ``(layer0_outputs, layer1_outputs, actuals)``, where
                  ``layer0_outputs`` is the first layer's raw tensor output,
                    with shape ``(18, batch_size)``.
                    ``layer1_outputs`` is the second layer's raw tensor output,
                    with shape ``(10, batch_size)``.
                    Note that these layer outputs are transposed
                    compared to :func:`.run_tflite_model`.
                    ``actuals`` is an np.ndarray of predicted digits
                    with shape ``(batch_size,)``
        """

        flat_batch = preprocess_image(test_batch, self.input_scale, self.input_zero)
        layer0_outputs = self._run_layer(0, flat_batch, self.input_zero, run_relu=True)
        layer1_outputs = self._run_layer(
            1, layer0_outputs, self.layer[0].zero, run_relu=False
        )

        actuals = layer1_outputs.argmax(axis=0)

        return layer0_outputs, layer1_outputs, actuals<|MERGE_RESOLUTION|>--- conflicted
+++ resolved
@@ -210,51 +210,6 @@
         )
         return layer_output.astype(np.int8)
 
-<<<<<<< HEAD
-    def preprocess_image(self, test_batch: np.ndarray) -> np.ndarray:
-        """Preprocess the raw image data in the batch.
-        This is required by the quantized neural network.
-
-        This adjusts the batch image data by ``input_scale`` and ``input_zero``.
-        Then, it flattens each 2D image into a 1D column vector and stores them
-        in a matrix of shape (144, batch_size).
-
-        :param test_batch: Batch data to preprocess. This data should have already been
-            normalized to [0.0, 1.0] and resized to (batch_size, 12, 12), usually by
-            :func:`~pyrtlnet.mnist_util.load_mnist_images`.
-
-        :returns: Flattened batch data of shape (144, batch_size),
-                  adjusted by the quantized neural network's
-                  ``input_scale`` and ``input_zero``.
-        """
-        # Adjust batch image data to range [-128,127]
-        test_batch = (test_batch / self.input_scale + self.input_zero).astype(np.int8)
-
-        # The MNIST image data contains pixel values in the range [0, 255]. The neural
-        # network was trained by first converting these values to floating point, in the
-        # range [0, 1.0]. Dividing by input_scale below undoes this conversion,
-        # converting the range from [0, 1.0] back to [0, 255].
-        #
-        # We could avoid these back-and-forth conversions by modifying
-        # `load_mnist_images()` to skip the first conversion, and returning `x +
-        # input_zero_point` below to skip the second conversion, but we do them anyway
-        # to simplify the code and make it more consistent with existing sample code
-        # like https://ai.google.dev/edge/litert/models/post_training_integer_quant
-        #
-        # Adding input_zero_point (-128) effectively converts the uint8 image data to
-        # int8, by shifting the range [0, 255] to [-128, 127].
-
-        """Taking test_batch of shape (batch_size, 12, 12), each 2D matrix
-        of shape (12,12) is flattened to a 1D column vector of shape (144,),
-        resulting in test_batch's shape becoming (batch_size, 144). Then, we
-        transpose, returning the final shape (144, batch_size), where there
-        are batch_size amount of column vectors of shape (144,), each representing
-        one image.
-        """
-        return test_batch.reshape(test_batch.shape[0], -1).transpose()
-
-=======
->>>>>>> f28e4d0b
     def run(self, test_batch: np.ndarray) -> tuple[np.ndarray, np.ndarray, int]:
         """Run quantized inference on a batch.
 
