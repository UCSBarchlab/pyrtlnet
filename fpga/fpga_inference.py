import argparse
import pathlib
import shutil
import sys
import time

import numpy as np
import pyrtl

from pyrtlnet.inference_util import (
    display_image,
    display_outputs,
    quantized_model_prefix,
)
from pyrtlnet.numpy_inference import NumPyInference


def main() -> None:
    """Run pyrtlnet quantized inference on a Pynq Z2 FPGA board.

    This script should be copied to the board, along with all other required assets,
    with ``make deploy``. Then this script can be run on the board with::

        $ python fpga_inference.py
    """
    # Importing pynq currently takes ~8 seconds on a Pynq Z2, so let the user know.
    start = time.time()
    print("Importing pynq... ", end="", flush=True)
    import pynq  # noqa: PLC0415

    print(f"done ({time.time() - start:.1f} seconds)")

    parser = argparse.ArgumentParser(prog="fpga_inference.py")
    parser.add_argument("--start_image", type=int, default=0)
    parser.add_argument("--tensor_path", type=str, default=".")
    args = parser.parse_args()

    terminal_columns = shutil.get_terminal_size((80, 24)).columns
    np.set_printoptions(linewidth=terminal_columns)

    mnist_test_data_file = pathlib.Path(args.tensor_path) / "mnist_test_data.npz"
    if not mnist_test_data_file.exists():
        sys.exit(
            f"{mnist_test_data_file} not found. Copy mnist_test_data.npz to the "
            "board first."
        )

    # Load MNIST test data.
    mnist_test_data = np.load(str(mnist_test_data_file))
    test_images = mnist_test_data.get("test_images")
    test_labels = mnist_test_data.get("test_labels")

    tensor_file = pathlib.Path(args.tensor_path) / f"{quantized_model_prefix}.npz"
    if not tensor_file.exists():
        sys.exit(
            f"{tensor_file} not found. Copy {quantized_model_prefix}.npz to the board "
            "first."
        )

    # Load quantization metadata.
    numpy_inference = NumPyInference(quantized_model_name=tensor_file)

    test_index = args.start_image

    # Display the test image.
    test_image = test_images[test_index]
    test_batch = [test_image]
    print(f"PyRTL network input (#{test_index}):")
    display_image(test_image)
    print("test_image", test_image.shape, test_image.dtype, "\n")

    # Run PyRTL FPGA inference on the test image.

    # Load the pyrtlnet FPGA bitstream on the board.
    print("Loading bitstream... ", end="", flush=True)
    start = time.time()
    overlay = pynq.Overlay("pyrtlnet.bit")
    print(f"done ({time.time() - start:.1f} seconds)")

    # Prepare the test image.
    flat_batch = numpy_inference.preprocess_image(test_batch)
    # Convert the signed image data to raw byte values.
    for flat_image in flat_batch.transpose():
        flat_image_bytes = [
            pyrtl.infer_val_and_bitwidth(int(data), bitwidth=8, signed=True).value
            for data in flat_image
        ]

        # Find the smallest power of 2 that's larger than `len(flat_image)`.
        buffer_size = 2 ** (len(flat_image_bytes).bit_length())

        # Load the test image data in a Pynq buffer.
        buffer = pynq.allocate(shape=(buffer_size,), dtype=np.uint8)
        buffer[: len(flat_image_bytes)] = flat_image_bytes

        print("Sending image data via Pynq DMA")
        overlay.dma.sendchannel.transfer(buffer)

        # Retrieve layer1's argmax, which is stored in AXI-Lite register 0. The register
        # mapping is defined in `PyRTLInference._make_inference()`.
        print("Retrieving results\n")
        actual = overlay.pyrtlnet.read(0)
        print("pyrtlnet FPGA layer1 argmax:", actual, "\n")

<<<<<<< HEAD
        # Layer 0 outputs are in AXI-Lite registers 1-18. AXI registers are 32 bits, and
        # AXI addresses are byte addresses, so we multiply by 4.
        #
        # The values stored in each register are raw bit patterns, each representing an
        # 8-bit signed integer, so we call `val_to_signed_integer` to reinterpret them
        # as 8-bit signed integers.
=======
        # Layer 0 outputs are in AXI-Lite registers 1-18. AXI registers are 32 bits,
        # and AXI addresses are byte addresses, so we multiply by 4.
        #
        # The values stored in each register are raw bit patterns, each representing an
        # 8-bit signed integer, so we call `val_to_signed_integer`
        # to reinterpret them as 8-bit signed integers.
>>>>>>> 9325800b
        layer0_output = np.array(
            [
                [pyrtl.val_to_signed_integer(overlay.pyrtlnet.read(4 * i), bitwidth=8)]
                for i in range(1, 19)
            ],
            dtype=np.int8,
        )
        print(
            "pyrtlnet FPGA layer0 output (transposed)",
            layer0_output.shape,
            layer0_output.dtype,
        )
        print(layer0_output.transpose(), "\n")

        # Layer 1 outputs are in AXI-Lite registers 19-28.
        layer1_output = np.array(
            [
                [pyrtl.val_to_signed_integer(overlay.pyrtlnet.read(4 * i), bitwidth=8)]
                for i in range(19, 29)
            ],
            dtype=np.int8,
        )
        print(
            "pyrtlnet FPGA layer1 output (transposed)",
            layer1_output.shape,
            layer1_output.dtype,
        )
        print(layer1_output.transpose(), "\n")

        print(f"pyrtlnet FPGA network output (#{test_index}):")
        expected = test_labels[test_index]
        display_outputs(layer1_output, expected=expected, actual=actual)


if __name__ == "__main__":
    main()<|MERGE_RESOLUTION|>--- conflicted
+++ resolved
@@ -102,21 +102,12 @@
         actual = overlay.pyrtlnet.read(0)
         print("pyrtlnet FPGA layer1 argmax:", actual, "\n")
 
-<<<<<<< HEAD
-        # Layer 0 outputs are in AXI-Lite registers 1-18. AXI registers are 32 bits, and
-        # AXI addresses are byte addresses, so we multiply by 4.
-        #
-        # The values stored in each register are raw bit patterns, each representing an
-        # 8-bit signed integer, so we call `val_to_signed_integer` to reinterpret them
-        # as 8-bit signed integers.
-=======
         # Layer 0 outputs are in AXI-Lite registers 1-18. AXI registers are 32 bits,
         # and AXI addresses are byte addresses, so we multiply by 4.
         #
         # The values stored in each register are raw bit patterns, each representing an
         # 8-bit signed integer, so we call `val_to_signed_integer`
         # to reinterpret them as 8-bit signed integers.
->>>>>>> 9325800b
         layer0_output = np.array(
             [
                 [pyrtl.val_to_signed_integer(overlay.pyrtlnet.read(4 * i), bitwidth=8)]
